--- conflicted
+++ resolved
@@ -27,7 +27,6 @@
 		2CE8EB052572E166000E2EBB /* qapi-visit-acpi.c in Sources */ = {isa = PBXBuildFile; fileRef = 2CE8EB032572E166000E2EBB /* qapi-visit-acpi.c */; };
 		2CE8EB092572E173000E2EBB /* qapi-visit-block-export.c in Sources */ = {isa = PBXBuildFile; fileRef = 2CE8EB082572E173000E2EBB /* qapi-visit-block-export.c */; };
 		2CE8EB0A2572E173000E2EBB /* qapi-visit-block-export.c in Sources */ = {isa = PBXBuildFile; fileRef = 2CE8EB082572E173000E2EBB /* qapi-visit-block-export.c */; };
-<<<<<<< HEAD
 		2CE8EB41257811E8000E2EBB /* UTMQemuConfiguration+Defaults.m in Sources */ = {isa = PBXBuildFile; fileRef = 2CE8EB40257811E8000E2EBB /* UTMQemuConfiguration+Defaults.m */; };
 		2CE8EB42257811E8000E2EBB /* UTMQemuConfiguration+Defaults.m in Sources */ = {isa = PBXBuildFile; fileRef = 2CE8EB40257811E8000E2EBB /* UTMQemuConfiguration+Defaults.m */; };
 		84A381AA268CB30C0048EE4D /* VMConfigDrivesButtons.swift in Sources */ = {isa = PBXBuildFile; fileRef = 84A381A9268CB30C0048EE4D /* VMConfigDrivesButtons.swift */; };
@@ -52,13 +51,9 @@
 		84FCABCA268D17E80036196C /* UTMVirtualMachine+IO.m in Sources */ = {isa = PBXBuildFile; fileRef = 84FCABC9268D17E70036196C /* UTMVirtualMachine+IO.m */; };
 		84FCABCB268D17E80036196C /* UTMVirtualMachine+IO.m in Sources */ = {isa = PBXBuildFile; fileRef = 84FCABC9268D17E70036196C /* UTMVirtualMachine+IO.m */; };
 		84FCABCC268D17E80036196C /* UTMVirtualMachine+IO.m in Sources */ = {isa = PBXBuildFile; fileRef = 84FCABC9268D17E70036196C /* UTMVirtualMachine+IO.m */; };
-=======
-		2CE8EB41257811E8000E2EBB /* UTMConfiguration+Defaults.m in Sources */ = {isa = PBXBuildFile; fileRef = 2CE8EB40257811E8000E2EBB /* UTMConfiguration+Defaults.m */; };
-		2CE8EB42257811E8000E2EBB /* UTMConfiguration+Defaults.m in Sources */ = {isa = PBXBuildFile; fileRef = 2CE8EB40257811E8000E2EBB /* UTMConfiguration+Defaults.m */; };
 		8401FD71269BEB2B00265F0D /* main.c in Sources */ = {isa = PBXBuildFile; fileRef = CE6B240A25F1F3CE0020D43E /* main.c */; };
 		8401FD72269BEB3000265F0D /* Bootstrap.c in Sources */ = {isa = PBXBuildFile; fileRef = CE0DF17125A80B6300A51894 /* Bootstrap.c */; };
 		8401FD7A269BECE200265F0D /* QEMULauncher.app in Embed Launcher */ = {isa = PBXBuildFile; fileRef = 8401FD62269BE9C500265F0D /* QEMULauncher.app */; settings = {ATTRIBUTES = (RemoveHeadersOnCopy, ); }; };
->>>>>>> 85b62eeb
 		CE020BA324AEDC7C00B44AB6 /* UTMData.swift in Sources */ = {isa = PBXBuildFile; fileRef = CE020BA224AEDC7C00B44AB6 /* UTMData.swift */; };
 		CE020BA424AEDC7C00B44AB6 /* UTMData.swift in Sources */ = {isa = PBXBuildFile; fileRef = CE020BA224AEDC7C00B44AB6 /* UTMData.swift */; };
 		CE020BA724AEDEF000B44AB6 /* Logging in Frameworks */ = {isa = PBXBuildFile; productRef = CE020BA624AEDEF000B44AB6 /* Logging */; };
@@ -1453,7 +1448,6 @@
 		52873FDA247F5B1B0063E4C8 /* zh-Hant */ = {isa = PBXFileReference; lastKnownFileType = text.plist.strings; name = "zh-Hant"; path = "zh-Hant.lproj/InfoPlist.strings"; sourceTree = "<group>"; };
 		83FBDD53242FA71900D2C5D7 /* VMDisplayMetalViewController+Pointer.h */ = {isa = PBXFileReference; lastKnownFileType = sourcecode.c.h; path = "VMDisplayMetalViewController+Pointer.h"; sourceTree = "<group>"; };
 		83FBDD55242FA7BC00D2C5D7 /* VMDisplayMetalViewController+Pointer.m */ = {isa = PBXFileReference; lastKnownFileType = sourcecode.c.objc; path = "VMDisplayMetalViewController+Pointer.m"; sourceTree = "<group>"; };
-<<<<<<< HEAD
 		84A381A9268CB30C0048EE4D /* VMConfigDrivesButtons.swift */ = {isa = PBXFileReference; lastKnownFileType = sourcecode.swift; path = VMConfigDrivesButtons.swift; sourceTree = "<group>"; };
 		84C584D7268E5349000FCABF /* UTMConfigurable.h */ = {isa = PBXFileReference; lastKnownFileType = sourcecode.c.h; path = UTMConfigurable.h; sourceTree = "<group>"; };
 		84C584DC268E70F1000FCABF /* UTMVirtualMachine-Protected.h */ = {isa = PBXFileReference; lastKnownFileType = sourcecode.c.h; path = "UTMVirtualMachine-Protected.h"; sourceTree = "<group>"; };
@@ -1470,9 +1464,7 @@
 		84FCABBD268CE4080036196C /* UTMVirtualMachine-Private.h */ = {isa = PBXFileReference; lastKnownFileType = sourcecode.c.h; path = "UTMVirtualMachine-Private.h"; sourceTree = "<group>"; };
 		84FCABC8268D17E70036196C /* UTMVirtualMachine+IO.h */ = {isa = PBXFileReference; lastKnownFileType = sourcecode.c.h; path = "UTMVirtualMachine+IO.h"; sourceTree = "<group>"; };
 		84FCABC9268D17E70036196C /* UTMVirtualMachine+IO.m */ = {isa = PBXFileReference; lastKnownFileType = sourcecode.c.objc; path = "UTMVirtualMachine+IO.m"; sourceTree = "<group>"; };
-=======
 		8401FD62269BE9C500265F0D /* QEMULauncher.app */ = {isa = PBXFileReference; explicitFileType = wrapper.application; includeInIndex = 0; path = QEMULauncher.app; sourceTree = BUILT_PRODUCTS_DIR; };
->>>>>>> 85b62eeb
 		C8958B6C243634DA002D86B4 /* ko */ = {isa = PBXFileReference; lastKnownFileType = text.plist.strings; name = ko; path = ko.lproj/Main.strings; sourceTree = "<group>"; };
 		C8958B6D243634DA002D86B4 /* ko */ = {isa = PBXFileReference; lastKnownFileType = text.plist.strings; name = ko; path = ko.lproj/Localizable.strings; sourceTree = "<group>"; };
 		CE020BA224AEDC7C00B44AB6 /* UTMData.swift */ = {isa = PBXFileReference; lastKnownFileType = sourcecode.swift; path = UTMData.swift; sourceTree = "<group>"; };
