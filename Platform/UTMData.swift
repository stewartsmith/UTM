--- conflicted
+++ resolved
@@ -389,19 +389,12 @@
         }
     }
     
-<<<<<<< HEAD
     func removeDrive(at index: Int, for config: UTMConfiguration) throws {
-        if let path = config.driveImagePath(for: index),
-           fileManager.fileExists(atPath: path) {
-            try fileManager.removeItem(atPath: path)
-=======
-    func removeDrive(at: Int, forConfig: UTMConfiguration) throws {
-        let name = forConfig.driveImagePath(for: at)!
-        let path = forConfig.imagesPath.appendingPathComponent(name)
-        
-        if fileManager.fileExists(atPath: path.path) {
-            try fileManager.removeItem(at: path)
->>>>>>> ddf3604b
+        if let name = config.driveImagePath(for: index) {
+            let path = config.imagesPath.appendingPathComponent(name);
+            if fileManager.fileExists(atPath: path.path) {
+                try fileManager.removeItem(at: path)
+            }
         }
         
         DispatchQueue.main.async {
