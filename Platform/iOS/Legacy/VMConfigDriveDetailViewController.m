//
// Copyright © 2019 osy. All rights reserved.
//
// Licensed under the Apache License, Version 2.0 (the "License");
// you may not use this file except in compliance with the License.
// You may obtain a copy of the License at
//
//     http://www.apache.org/licenses/LICENSE-2.0
//
// Unless required by applicable law or agreed to in writing, software
// distributed under the License is distributed on an "AS IS" BASIS,
// WITHOUT WARRANTIES OR CONDITIONS OF ANY KIND, either express or implied.
// See the License for the specific language governing permissions and
// limitations under the License.
//

#import "VMConfigDriveDetailViewController.h"
#import "UTMQemuConfiguration.h"
#import "UTMQemuConfiguration+Constants.h"
#import "UTMQemuConfiguration+Defaults.h"
#import "UTMQemuConfiguration+System.h"
#import "VMConfigDrivePickerViewController.h"
#import "VMConfigPickerView.h"
#import "VMConfigTogglePickerCell.h"
#import "UIViewController+Extensions.h"

@interface VMConfigDriveDetailViewController ()

@property (nonatomic, assign) BOOL edited;

@end

@implementation VMConfigDriveDetailViewController

- (void)viewDidLoad {
    [super viewDidLoad];
}

- (void)viewWillAppear:(BOOL)animated {
    [super viewWillAppear:animated];
    if (self.edited) {
        return;
    }
    if (self.existing) {
        self.imageName = [self.configuration driveImagePathForIndex:self.driveIndex];
        self.imageType = [self.configuration driveImageTypeForIndex:self.driveIndex];
        self.driveInterfaceType = [self.configuration driveInterfaceTypeForIndex:self.driveIndex];
        self.removable = [self.configuration driveRemovableForIndex:self.driveIndex];
        [self showImagePathCell:!self.removable animated:NO];
    } else {
        self.imageType = UTMDiskImageTypeDisk;
<<<<<<< HEAD
        self.driveInterfaceType = [UTMQemuConfiguration defaultDriveInterfaceForTarget:self.configuration.systemTarget type:UTMDiskImageTypeDisk];
=======
        self.driveInterfaceType = [UTMConfiguration defaultDriveInterfaceForTarget:self.configuration.systemTarget architecture:self.configuration.systemArchitecture type:UTMDiskImageTypeDisk];
>>>>>>> 2e2a7cfe
    }
    if (self.imageType == UTMDiskImageTypeDisk || self.imageType == UTMDiskImageTypeCD) {
        [self showDriveTypeOptions:YES animated:NO];
    } else {
        [self showDriveTypeOptions:NO animated:NO];
    }
    [self hidePickersAnimated:NO];
    self.edited = YES;
}

- (void)showDriveTypeOptions:(BOOL)visible animated:(BOOL)animated {
    if (!visible) {
        [self pickerCell:self.driveLocationPickerCell showPicker:NO animated:YES];
    }
    [self cells:self.driveTypeCells setHidden:!visible];
    [self reloadDataAnimated:YES];
}

#pragma mark - Properties

- (void)setImageType:(UTMDiskImageType)imageType {
    NSAssert(imageType < UTMDiskImageTypeMax, @"Invalid image type %lu", imageType);
    _imageType = imageType;
    if (self.existing) {
        [self.configuration setDriveImageType:imageType forIndex:self.driveIndex];
    }
    self.imageTypePickerCell.detailTextLabel.text = [UTMQemuConfiguration supportedImageTypes][imageType];
}

- (void)setDriveInterfaceType:(NSString *)driveInterfaceType {
    _driveInterfaceType = driveInterfaceType;
    if (self.existing) {
        [self.configuration setDriveInterfaceType:driveInterfaceType forIndex:self.driveIndex];
    }
    self.driveLocationPickerCell.detailTextLabel.text = driveInterfaceType.length > 0 ? driveInterfaceType : @" ";
}

- (void)setRemovable:(BOOL)removable {
    _removable = removable;
    if (self.removableToggle.on != removable) {
        self.removableToggle.on = removable;
    }
}

- (void)setImageName:(NSString *)imageName {
    _imageName = imageName;
    self.existingPathLabel.text = imageName;
}

#pragma mark - Picker delegate

- (void)imageTypeChanged {
    if (self.imageType == UTMDiskImageTypeDisk || self.imageType == UTMDiskImageTypeCD) {
        if (self.driveInterfaceType.length == 0) {
<<<<<<< HEAD
            self.driveInterfaceType = [UTMQemuConfiguration defaultDriveInterfaceForTarget:self.configuration.systemTarget type:self.imageType];
=======
            self.driveInterfaceType = [UTMConfiguration defaultDriveInterfaceForTarget:self.configuration.systemTarget architecture:self.configuration.systemArchitecture type:self.imageType];
>>>>>>> 2e2a7cfe
        }
        [self showDriveTypeOptions:YES animated:NO];
    } else {
        self.driveInterfaceType = @"";
        [self showDriveTypeOptions:NO animated:NO];
    }
}

- (void)pickerView:(UIPickerView *)pickerView didSelectRow:(NSInteger)row inComponent:(NSInteger)component {
    NSAssert(component == 0, @"Invalid component");
    if (pickerView == self.driveLocationPickerCell.picker) {
        self.driveInterfaceType = [UTMQemuConfiguration supportedDriveInterfaces][row];
    } else if (pickerView == self.imageTypePickerCell.picker) {
        self.imageType = row;
        [self imageTypeChanged];
    } else {
        NSAssert(0, @"Invalid picker");
    }
}

#pragma mark - Navigation

// In a storyboard-based application, you will often want to do a little preparation before navigation
- (void)prepareForSegue:(UIStoryboardSegue *)segue sender:(id)sender {
    if ([segue.identifier isEqualToString:@"selectDiskSegue"]) {
        NSAssert([segue.destinationViewController conformsToProtocol:@protocol(UTMQemuConfigurationDelegate)], @"Invalid segue destination");
        id<UTMQemuConfigurationDelegate> controller = (id<UTMQemuConfigurationDelegate>)segue.destinationViewController;
        controller.configuration = self.configuration;
    }
}

- (IBAction)unwindToDriveDetailFromDrivePicker:(UIStoryboardSegue*)sender {
    NSAssert([sender.sourceViewController isKindOfClass:[VMConfigDrivePickerViewController class]], @"Invalid segue destination");
    VMConfigDrivePickerViewController *source = (VMConfigDrivePickerViewController *)sender.sourceViewController;
    self.imageName = source.selectedName;
}

#pragma mark - Actions

- (void)showImagePathCell:(BOOL)visible animated:(BOOL)animated {
    [self cell:self.existingPathCell setHidden:!visible];
    [self reloadDataAnimated:animated];
}

- (IBAction)removableToggleChanged:(UISwitch *)sender {
    self.removable = sender.on;
    [self showImagePathCell:!self.removable animated:YES];
}

- (IBAction)saveButtonPressed:(UIBarButtonItem *)sender {
    if (!self.removable && self.imageName.length == 0) {
        [self showAlert:NSLocalizedString(@"You must select a disk image.", @"VMConfigDriveDetailsViewController") actions:nil completion:nil];
        return;
    }
    if (!self.existing) {
        NSString *name = [NSUUID UUID].UUIDString;
        self.existing = YES;
        if (self.removable) {
            self.driveIndex = [self.configuration newRemovableDrive:name type:self.imageType interface:self.driveInterfaceType];
        } else {
            self.driveIndex = [self.configuration newDrive:name path:self.imageName type:self.imageType interface:self.driveInterfaceType];
        }
    } else {
        [self.configuration setDriveRemovable:self.removable forIndex:self.driveIndex];
        if (!self.removable) {
            [self.configuration setImagePath:self.imageName forIndex:self.driveIndex];
        }
        [self.configuration setDriveInterfaceType:self.driveInterfaceType forIndex:self.driveIndex];
        [self.configuration setDriveImageType:self.imageType forIndex:self.driveIndex];
    }
    [self.navigationController popViewControllerAnimated:YES];
}

@end<|MERGE_RESOLUTION|>--- conflicted
+++ resolved
@@ -49,11 +49,7 @@
         [self showImagePathCell:!self.removable animated:NO];
     } else {
         self.imageType = UTMDiskImageTypeDisk;
-<<<<<<< HEAD
-        self.driveInterfaceType = [UTMQemuConfiguration defaultDriveInterfaceForTarget:self.configuration.systemTarget type:UTMDiskImageTypeDisk];
-=======
-        self.driveInterfaceType = [UTMConfiguration defaultDriveInterfaceForTarget:self.configuration.systemTarget architecture:self.configuration.systemArchitecture type:UTMDiskImageTypeDisk];
->>>>>>> 2e2a7cfe
+        self.driveInterfaceType = [UTMQemuConfiguration defaultDriveInterfaceForTarget:self.configuration.systemTarget architecture:self.configuration.systemArchitecture type:UTMDiskImageTypeDisk];
     }
     if (self.imageType == UTMDiskImageTypeDisk || self.imageType == UTMDiskImageTypeCD) {
         [self showDriveTypeOptions:YES animated:NO];
@@ -108,11 +104,7 @@
 - (void)imageTypeChanged {
     if (self.imageType == UTMDiskImageTypeDisk || self.imageType == UTMDiskImageTypeCD) {
         if (self.driveInterfaceType.length == 0) {
-<<<<<<< HEAD
-            self.driveInterfaceType = [UTMQemuConfiguration defaultDriveInterfaceForTarget:self.configuration.systemTarget type:self.imageType];
-=======
-            self.driveInterfaceType = [UTMConfiguration defaultDriveInterfaceForTarget:self.configuration.systemTarget architecture:self.configuration.systemArchitecture type:self.imageType];
->>>>>>> 2e2a7cfe
+            self.driveInterfaceType = [UTMQemuConfiguration defaultDriveInterfaceForTarget:self.configuration.systemTarget architecture:self.configuration.systemArchitecture type:self.imageType];
         }
         [self showDriveTypeOptions:YES animated:NO];
     } else {
