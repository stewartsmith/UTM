--- conflicted
+++ resolved
@@ -410,15 +410,6 @@
 }
 
 - (IBAction)startVMFromScreen:(UIButton *)sender {
-<<<<<<< HEAD
-    id cell = sender.superview.superview;
-    NSAssert([cell isKindOfClass:[VMListViewCell class]], @"Invalid cell class");
-    self.activeVM = [self cachedVMForCell:cell];
-    self.activeCell = cell;
-    //self.activeVM.delegate = self;
-    //[self.activeVM startVM];
-    [self virtualMachine:self.activeVM transitionToState:kVMStarted];
-=======
     [self startVM:sender.superview.superview];
 }
 
@@ -428,7 +419,6 @@
     }];
     UIAlertAction *no = [UIAlertAction actionWithTitle:NSLocalizedString(@"No", @"No button") style:UIAlertActionStyleCancel handler:nil];
     [self showAlert:NSLocalizedString(@"Are you sure you want to exit UTM? Any running VM will be killed.", @"Exit confirmation") actions:@[yes, no] completion:nil];
->>>>>>> 6749c59b
 }
 
 @end